import path from 'node:path'
import vue from '@vitejs/plugin-vue'
import { ProNaiveUIResolver } from 'pro-naive-ui-resolver'
import UnoCSS from 'unocss/vite'
import { NaiveUiResolver } from 'unplugin-vue-components/resolvers'
import Components from 'unplugin-vue-components/vite'
<<<<<<< HEAD
import { defineConfig, loadEnv } from 'vite'

// https://vite.dev/config/
export default defineConfig(({ mode }) => {
  const nodeEnv = loadEnv(mode, './').VITE_USER_NODE_ENV
  return {
    define: {
      __DEV__: nodeEnv !== 'production',
=======
import { defineConfig } from 'vite'
import { createHtmlPlugin } from 'vite-plugin-html'
import { preferenceConfig } from './preference'

export default defineConfig({
  plugins: [
    vue(),
    createHtmlPlugin({
      inject: {
        data: {
          title: preferenceConfig.title,
          primaryColor: preferenceConfig.theme.primaryColor,
        },
      },
    }),
    Components({
      resolvers: [
        NaiveUiResolver(),
        ProNaiveUIResolver(),
      ],
    }),
    UnoCSS(),
  ],
  resolve: {
    alias: {
      '@': path.resolve(__dirname, './src'),
      '@root': path.resolve(__dirname, './'),
>>>>>>> f573c80d
    },
    plugins: [
      vue(),
      Components({
        resolvers: [ProNaiveUIResolver()],
      }),
      UnoCSS(),
    ],
    resolve: {
      alias: {
        '@': path.resolve(__dirname, './src'),
      },
    },
  }
})<|MERGE_RESOLUTION|>--- conflicted
+++ resolved
@@ -4,55 +4,38 @@
 import UnoCSS from 'unocss/vite'
 import { NaiveUiResolver } from 'unplugin-vue-components/resolvers'
 import Components from 'unplugin-vue-components/vite'
-<<<<<<< HEAD
 import { defineConfig, loadEnv } from 'vite'
+import { createHtmlPlugin } from 'vite-plugin-html'
+import { preferenceConfig } from './preference'
 
-// https://vite.dev/config/
 export default defineConfig(({ mode }) => {
   const nodeEnv = loadEnv(mode, './').VITE_USER_NODE_ENV
   return {
     define: {
       __DEV__: nodeEnv !== 'production',
-=======
-import { defineConfig } from 'vite'
-import { createHtmlPlugin } from 'vite-plugin-html'
-import { preferenceConfig } from './preference'
-
-export default defineConfig({
-  plugins: [
-    vue(),
-    createHtmlPlugin({
-      inject: {
-        data: {
-          title: preferenceConfig.title,
-          primaryColor: preferenceConfig.theme.primaryColor,
-        },
-      },
-    }),
-    Components({
-      resolvers: [
-        NaiveUiResolver(),
-        ProNaiveUIResolver(),
-      ],
-    }),
-    UnoCSS(),
-  ],
-  resolve: {
-    alias: {
-      '@': path.resolve(__dirname, './src'),
-      '@root': path.resolve(__dirname, './'),
->>>>>>> f573c80d
     },
     plugins: [
       vue(),
+      createHtmlPlugin({
+        inject: {
+          data: {
+            title: preferenceConfig.title,
+            primaryColor: preferenceConfig.theme.primaryColor,
+          },
+        },
+      }),
       Components({
-        resolvers: [ProNaiveUIResolver()],
+        resolvers: [
+          NaiveUiResolver(),
+          ProNaiveUIResolver(),
+        ],
       }),
       UnoCSS(),
     ],
     resolve: {
       alias: {
         '@': path.resolve(__dirname, './src'),
+        '@root': path.resolve(__dirname, './'),
       },
     },
   }
