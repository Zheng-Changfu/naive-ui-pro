{
  "extends": "@vue/tsconfig/tsconfig.dom.json",
  "compilerOptions": {
    "tsBuildInfoFile": "./node_modules/.tmp/tsconfig.app.tsbuildinfo",

    "paths": {
      "@/*": [
        "./src/*"
      ],
      "@root/*": [
        "./*"
      ]
    },
    /* Linting */
    "strict": true,
    "noFallthroughCasesInSwitch": true,
    "noUnusedLocals": true,
    "noUnusedParameters": true,
    "erasableSyntaxOnly": true,
    "noUncheckedSideEffectImports": true
  },
<<<<<<< HEAD
  "include": ["src/**/*.ts", "src/**/*.tsx", "src/**/*.vue", "types/*.d.ts", "./global.d.ts"]
=======
  "include": ["src/**/*.ts", "src/**/*.tsx", "src/**/*.vue", "types/*.d.ts", "preference.ts"]
>>>>>>> f573c80d
}<|MERGE_RESOLUTION|>--- conflicted
+++ resolved
@@ -19,9 +19,5 @@
     "erasableSyntaxOnly": true,
     "noUncheckedSideEffectImports": true
   },
-<<<<<<< HEAD
-  "include": ["src/**/*.ts", "src/**/*.tsx", "src/**/*.vue", "types/*.d.ts", "./global.d.ts"]
-=======
-  "include": ["src/**/*.ts", "src/**/*.tsx", "src/**/*.vue", "types/*.d.ts", "preference.ts"]
->>>>>>> f573c80d
+  "include": ["src/**/*.ts", "src/**/*.tsx", "src/**/*.vue", "types/*.d.ts", "./global.d.ts", "preference.ts"]
 }