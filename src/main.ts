import { createApp } from 'vue'
import { setupPinia } from '@/store'
import App from './App.vue'
<<<<<<< HEAD
import { setupRouter } from './router'
import 'nprogress/nprogress.css'
=======
import pinia from './store'
>>>>>>> f573c80d
import 'virtual:uno.css'
import './assets/reset.css'

<<<<<<< HEAD
async function bootstrap() {
  const app = createApp(App)
  await setupPinia(app)
  await setupRouter(app)

  app.mount('#app')
}

bootstrap()
=======
const app = createApp(App)
app.use(pinia)
app.mount('#app')
>>>>>>> f573c80d
<|MERGE_RESOLUTION|>--- conflicted
+++ resolved
@@ -1,16 +1,11 @@
 import { createApp } from 'vue'
 import { setupPinia } from '@/store'
 import App from './App.vue'
-<<<<<<< HEAD
 import { setupRouter } from './router'
 import 'nprogress/nprogress.css'
-=======
-import pinia from './store'
->>>>>>> f573c80d
 import 'virtual:uno.css'
 import './assets/reset.css'
 
-<<<<<<< HEAD
 async function bootstrap() {
   const app = createApp(App)
   await setupPinia(app)
@@ -19,9 +14,4 @@
   app.mount('#app')
 }
 
-bootstrap()
-=======
-const app = createApp(App)
-app.use(pinia)
-app.mount('#app')
->>>>>>> f573c80d
+bootstrap()