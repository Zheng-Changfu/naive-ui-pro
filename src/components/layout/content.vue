--- conflicted
+++ resolved
@@ -3,19 +3,13 @@
 
 <template>
   <router-view v-slot="{ Component }">
-<<<<<<< HEAD
     <transition v-bind="$router.currentRouteTransitionProps.value">
       <keep-alive :include="$router.keepAliveList.value">
-        <component :is="Component" />
+        <component
+          :is="Component"
+          :key="$router.getRouteKey()"
+        />
       </keep-alive>
     </transition>
-=======
-    <keep-alive :include="$router.keepAliveList.value">
-      <component
-        :is="Component"
-        :key="$router.getRouteKey()"
-      />
-    </keep-alive>
->>>>>>> 21f24586
   </router-view>
 </template>